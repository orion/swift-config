[DEFAULT]
# bind_ip = 0.0.0.0
# bind_port = 80
# backlog = 4096
# swift_dir = /etc/swift
# workers = 1
# user = swift
# cert_file = /etc/swift/proxy.crt
# key_file = /etc/swift/proxy.key

[pipeline:main]
pipeline = catch_errors healthcheck cache ratelimit auth proxy-server

[app:proxy-server]
use = egg:swift#proxy
# log_name = proxy-server
# log_facility = LOG_LOCAL0
# log_level = INFO
# log_headers = False
# recheck_account_existence = 60
# recheck_container_existence = 60
# object_chunk_size = 8192
# client_chunk_size = 8192
# node_timeout = 10
# client_timeout = 60
# conn_timeout = 0.5
# How long without an error before a node's error count is reset. This will
# also be how long before a node is reenabled after suppression is triggered.
# error_suppression_interval = 60
# How many errors can accumulate before a node is temporarily ignored.
# error_suppression_limit = 10

[filter:auth]
use = egg:swift#auth
# The reseller prefix will verify a token begins with this prefix before even
# attempting to validate it with the external authentication server. Also, with
# authorization, only Swift storage accounts with this prefix will be
# authorized by this middleware. Useful if multiple auth systems are in use for
# one Swift cluster.
# reseller_prefix = AUTH
# ip = 127.0.0.1
# port = 11000
# ssl = false
# node_timeout = 10

[filter:healthcheck]
use = egg:swift#healthcheck

[filter:cache]
use = egg:swift#memcache
# Default for memcache_servers is below, but you can specify multiple servers
# with the format: 10.1.2.3:11211,10.1.2.4:11211
# memcache_servers = 127.0.0.1:11211

[filter:ratelimit]
use = egg:swift#ratelimit
# clock_accuracy should represent how accurate the proxy servers' system clocks
# are with each other. 1000 means that all the proxies' clock are accurate to
# each other within 1 millisecond.  No ratelimit should be higher than the
# clock accuracy.
# clock_accuracy = 1000
# max_sleep_time_seconds = 60
# log_sleep_time_seconds of 0 means disabled
# log_sleep_time_seconds = 0
# account_ratelimit of 0 means disabled
# account_ratelimit = 0

# these are comma separated lists of account names
# account_whitelist = a,b
# account_blacklist = c,d

# with container_limit_x = r
# for containers of size x limit requests per second to r.  The container
# rate will be linearly interpolated from the values given. With the values
# below, a container of size 5 will get a rate of 75.
# container_ratelimit_0 = 100
# container_ratelimit_10 = 50
# container_ratelimit_50 = 20

<<<<<<< HEAD
[filter:cate_errors]
use = egg:swift#catch_errors
=======
[filter:domain_remap]
use = egg:swift#domain_remap
# storage_domain = example.com
# path_root = v1
>>>>>>> 464cd913
<|MERGE_RESOLUTION|>--- conflicted
+++ resolved
@@ -77,12 +77,10 @@
 # container_ratelimit_10 = 50
 # container_ratelimit_50 = 20
 
-<<<<<<< HEAD
-[filter:cate_errors]
-use = egg:swift#catch_errors
-=======
 [filter:domain_remap]
 use = egg:swift#domain_remap
 # storage_domain = example.com
 # path_root = v1
->>>>>>> 464cd913
+
+[filter:cate_errors]
+use = egg:swift#catch_errors
